"""Switch platform for Petkit Smart Devices integration."""

from __future__ import annotations

from collections.abc import Callable
from dataclasses import dataclass
from typing import TYPE_CHECKING, Any

from pypetkitapi import (
    D3,
    D4H,
    D4S,
    D4SH,
    FEEDER,
    T5,
    T6,
    DeviceCommand,
    Feeder,
    FeederCommand,
    Litter,
    Pet,
    PetCommand,
    Purifier,
    WaterFountain,
)
from pypetkitapi.const import PET

from homeassistant.components.number import (
    NumberDeviceClass,
    NumberEntity,
    NumberEntityDescription,
    NumberMode,
)
from homeassistant.const import EntityCategory, UnitOfMass, UnitOfTime

from .const import LOGGER, POWER_ONLINE_STATE
from .entity import PetKitDescSensorBase, PetkitEntity

if TYPE_CHECKING:
    from homeassistant.core import HomeAssistant
    from homeassistant.helpers.entity_platform import AddEntitiesCallback

    from .coordinator import PetkitDataUpdateCoordinator
    from .data import PetkitConfigEntry, PetkitDevices


@dataclass(frozen=True, kw_only=True)
class PetKitNumberDesc(PetKitDescSensorBase, NumberEntityDescription):
    """A class that describes number entities."""

    entity_picture: Callable[[PetkitDevices], str | None] | None = None
    native_value: Callable[[PetkitDevices], None] | None = None
    action: Callable[[PetkitConfigEntry, PetkitDevices, str], Any] | None


COMMON_ENTITIES = [
    PetKitNumberDesc(
        key="Volume",
        translation_key="volume",
        entity_category=EntityCategory.CONFIG,
        native_min_value=1,
        native_max_value=9,
        native_step=1,
        mode=NumberMode.SLIDER,
        native_value=lambda device: device.settings.volume,
        action=lambda api, device, value: api.send_api_request(
            device.id, DeviceCommand.UPDATE_SETTING, {"volume": int(value)}
        ),
        only_for_types=[T5, T6, D3, D4H, D4SH],
    ),
]


NUMBER_MAPPING: dict[type[PetkitDevices], list[PetKitNumberDesc]] = {
    Feeder: [
        *COMMON_ENTITIES,
        PetKitNumberDesc(
            key="Surplus",
            translation_key="surplus",
            native_min_value=20,
            native_max_value=100,
            native_step=10,
            mode=NumberMode.SLIDER,
            native_value=lambda device: device.settings.surplus,
            action=lambda api, device, value: api.send_api_request(
                device.id, DeviceCommand.UPDATE_SETTING, {"surplus": int(value)}
            ),
            only_for_types=[D3],
        ),
        PetKitNumberDesc(
            key="Min Eating Duration",
            translation_key="min_eating_duration",
            entity_category=EntityCategory.CONFIG,
            native_min_value=3,
            native_max_value=60,
            native_step=1,
            native_unit_of_measurement=UnitOfTime.SECONDS,
            mode=NumberMode.SLIDER,
            native_value=lambda device: device.settings.shortest,
            action=lambda api, device, value: api.send_api_request(
                device.id, DeviceCommand.UPDATE_SETTING, {"shortest": int(value)}
            ),
            only_for_types=[D4S],
        ),
        PetKitNumberDesc(
            key="Manual Feed",
            translation_key="manual_feed",
            entity_category=EntityCategory.CONFIG,
            native_min_value=0,
            native_max_value=400,
            native_step=20,
            device_class=NumberDeviceClass.WEIGHT,
            mode=NumberMode.SLIDER,
            native_value=lambda device: 0,
            action=lambda api, device, value: api.send_api_request(
                device.id, FeederCommand.MANUAL_FEED, {"amount": int(value)}
            ),
            only_for_types=[FEEDER],
        ),
    ],
    Litter: [
        *COMMON_ENTITIES,
        PetKitNumberDesc(
            key="Cleaning Delay",
            translation_key="cleaning_delay",
            entity_category=EntityCategory.CONFIG,
            native_min_value=0,
            native_max_value=60,
            native_step=1,
            native_unit_of_measurement=UnitOfTime.MINUTES,
            mode=NumberMode.SLIDER,
            native_value=lambda device: device.settings.still_time / 60,
            action=lambda api, device, value: api.send_api_request(
                device.id, DeviceCommand.UPDATE_SETTING, {"stillTime": int(value * 60)}
            ),
        ),
    ],
    WaterFountain: [*COMMON_ENTITIES],
    Purifier: [*COMMON_ENTITIES],
    Pet: [
        *COMMON_ENTITIES,
        PetKitNumberDesc(
            key="Pet weight",
            translation_key="pet_weight",
<<<<<<< HEAD
            entity_category=EntityCategory.CONFIG,
            entity_picture=lambda pet: pet.avatar,
=======
>>>>>>> db970e1d
            native_min_value=1,
            native_max_value=100,
            native_step=0.1,
            native_unit_of_measurement=UnitOfMass.KILOGRAMS,
            device_class=NumberDeviceClass.WEIGHT,
            mode=NumberMode.BOX,
            native_value=lambda device: device.pet_details.weight,
            action=lambda api, device, value: api.send_api_request(
                device.id, PetCommand.PET_UPDATE_SETTING, {"weight": int(value)}
            ),
            only_for_types=[PET],
        ),
    ],
}


async def async_setup_entry(
    hass: HomeAssistant,
    entry: PetkitConfigEntry,
    async_add_entities: AddEntitiesCallback,
) -> None:
    """Set up binary_sensors using config entry."""
    devices = entry.runtime_data.client.petkit_entities.values()
    entities = [
        PetkitNumber(
            coordinator=entry.runtime_data.coordinator,
            entity_description=entity_description,
            device=device,
        )
        for device in devices
        for device_type, entity_descriptions in NUMBER_MAPPING.items()
        if isinstance(device, device_type)
        for entity_description in entity_descriptions
        if entity_description.is_supported(device)  # Check if the entity is supported
    ]
    async_add_entities(entities)


class PetkitNumber(PetkitEntity, NumberEntity):
    """Petkit Smart Devices Number class."""

    entity_description: PetKitNumberDesc

    def __init__(
        self,
        coordinator: PetkitDataUpdateCoordinator,
        entity_description: PetKitNumberDesc,
        device: Feeder | Litter | WaterFountain | Purifier | Pet,
    ) -> None:
        """Initialize the switch class."""
        super().__init__(coordinator, device)
        self.coordinator = coordinator
        self.entity_description = entity_description
        self.device = device

    @property
    def unique_id(self) -> str:
        """Return a unique ID for the binary_sensor."""
        return f"{self.device.device_nfo.device_type}_{self.device.sn}_{self.entity_description.key}"

    @property
    def entity_picture(self) -> str | None:
        """Grab associated pet picture."""
        if self.entity_description.entity_picture:
            return self.entity_description.entity_picture(self.device)
        return None

    @property
    def mode(self) -> NumberMode:
        """Return slider mode."""

        return self.entity_description.mode

    @property
    def native_min_value(self) -> float | None:
        """Return minimum allowed value."""

        return self.entity_description.native_min_value

    @property
    def native_max_value(self) -> float | None:
        """Return max value allowed."""

        return self.entity_description.native_max_value

    @property
    def native_step(self) -> float | None:
        """Return stepping by 1."""

        return self.entity_description.native_step

    @property
    def native_value(self) -> float | None:
        """Always reset to native_value"""
        device_data = self.coordinator.data.get(self.device.id)
        if device_data:
            return self.entity_description.native_value(device_data)
        return None

    @property
    def available(self) -> bool:
        """Return if this button is available or not"""
        device_data = self.coordinator.data.get(self.device.id)
        if (
            device_data
            and hasattr(device_data, "state")
            and hasattr(device_data.state, "pim")
        ):
            return device_data.state.pim in POWER_ONLINE_STATE
        return True

    async def async_set_native_value(self, value: str) -> None:
        """Set manual feeding amount."""
        LOGGER.debug(
            "Setting value for : %s with value : %s", self.entity_description.key, value
        )
        await self.entity_description.action(
            self.coordinator.config_entry.runtime_data.client, self.device, value
        )<|MERGE_RESOLUTION|>--- conflicted
+++ resolved
@@ -142,11 +142,7 @@
         PetKitNumberDesc(
             key="Pet weight",
             translation_key="pet_weight",
-<<<<<<< HEAD
-            entity_category=EntityCategory.CONFIG,
             entity_picture=lambda pet: pet.avatar,
-=======
->>>>>>> db970e1d
             native_min_value=1,
             native_max_value=100,
             native_step=0.1,
